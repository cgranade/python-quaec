--- conflicted
+++ resolved
@@ -390,12 +390,8 @@
                 circ += circuit.Circuit(circuit.Location('H',qubit_idx),circuit.Location('CNOT',qubit_idx,self.nq),circuit.Location('H',qubit_idx))
             else:
                 raise ValueError("Pauli operator not I, X, Y, or Z")
-<<<<<<< HEAD
         return circ.cancel_selfinv_gates()
-=======
-                
-        return circ
-        
+
     def syndrome_meas_circuit(self):
         # TODO: add docstring
         
@@ -406,8 +402,6 @@
             circuit.Circuit()
         )
             
->>>>>>> b103d959
-
     ## OPERATORS ##
     
     def __and__(self, other):
