#!/usr/bin/python
# -*- coding: utf-8 -*-
##
# stab.py: Classes and methods encapsulating and manipulating stabilizer codes.
##
# © 2012 Christopher E. Granade (cgranade@gmail.com) and
#     Ben Criger (bcriger@gmail.com).
# This file is a part of the QuaEC project.
# Licensed under the AGPL version 3.
##
# This program is free software: you can redistribute it and/or modify
# it under the terms of the GNU Affero General Public License as published by
# the Free Software Foundation, either version 3 of the License, or
# (at your option) any later version.
#
# This program is distributed in the hope that it will be useful,
# but WITHOUT ANY WARRANTY; without even the implied warranty of
# MERCHANTABILITY or FITNESS FOR A PARTICULAR PURPOSE.  See the
# GNU Affero General Public License for more details.
#
# You should have received a copy of the GNU Affero General Public License
# along with this program.  If not, see <http://www.gnu.org/licenses/>.
##

## IMPORTS ##

import operator as op
import itertools as it
import math

import PauliClass as p # Sorry for the confusing notation here.
import CliffordClass as c
import paulicollections as pc

from collections import defaultdict
from singletons import EmptyClifford, Unspecified

import warnings

## ALL ##

__all__ = [
    'StabilizerCode'
]

## CLASSES ##

class StabilizerCode(object):
    r"""
    Class representing a stabilizer code specified by the generators of its
    stabilizer group and by representatives for the logical operators acting
    on the code.
    
    :param group_generators: Generators :math:`N_i` such that the stabilizer
        group :math:`S` of the represented code is given by
        :math:`S = \left\langle N_i \right\rangle`.
    :param logical_xs: Representatives for the logical :math:`X` operators
        acting on encoded states.
    :param logical_zs: Representatives for the logical :math:`Z` operators
        acting on encoded states.
    """
    
    ## CONSTRUCTOR ##
    
    def __init__(self, group_generators, logical_xs, logical_zs):
        self.group_generators = pc.PauliList(*group_generators)
        self.logical_xs = pc.PauliList(*logical_xs)
        self.logical_zs = pc.PauliList(*logical_zs)
        
    ## PRETTY PRINTING ##
        
    def __repr__(self):
        return "<[[{n}, {k}, {d}]] StabilizerCode at {id:0x}>".format(
            n=self.nq, k=self.nq_logical,
            d=self.distance if self.nq < 6 else "?",
            id=id(self)
        )
    
    def __str__(self):
        return "S = <{group_generators}>\nXbars = {0.logical_xs}\nZbars = {0.logical_zs}".format(
            self,
            group_generators=", ".join(map(str, self.group_generators)))
       
    ## READ-ONLY PROPERTIES ##
        
    @property
    def nq(self):
        """
        The number of physical qubits into which this code encodes data.
        """
        try:
            return len(iter(
                gen
                for gen in self.group_generators + self.logical_xs + self.logical_zs
                if gen is not Unspecified
            ).next())
        except StopIteration:
            return 0
        
    @property
    def n_constraints(self):
        """
        The number of stabilizer constraints on valid codewords.
        """
        return len(self.group_generators)
        
    @property
    def nq_logical(self):
        """
        The number of logical qubits admitted by this code.
        """
        return self.nq - self.n_constraints
        
    @property
    def distance(self):
        r"""
        The distance of this code, defined by :math:`\min\text{wt} \{
        P | P \in \text{N}(S) \backslash S \}`, where :math:`S` is the stabilizer group
        for this code.
        
        Warning: this property is currently very slow to compute.
        """
        return min(P.wt for P in self.normalizer_group(mod_s=True))
        
    @property
    def n_correctable(self):
        r"""
        The number of errors :math:`t` correctable by this code, defined by
        :math:`\left\lfloor \frac{d - 1}{2} \right\rfloor`, where :math:`d` is
        the distance of the code, given by the ``distance`` property.
        """
        return math.floor((self.distance - 1) / 2)
 
    ## GROUP ENUMERATION METHODS ##
 
    def stabilizer_group(self, coset_rep=None):
        r"""
        Iterator onto all elements of the stabilizer group :math:`S` describing
        this code, or onto a coset :math:`PS` of the stabilizer group.
        
        :param qecc.Pauli coset_rep: A Pauli operator :math:`P`, so that the
            iterated coset is :math:`PS`. If not specified, defaults to the
            identity.
        :yields: All elements of the coset :math:`PS` of the stabilizer
            group :math:`S`.
        """
        return self.group_generators.generated_group(coset_rep=coset_rep)
        
    def logical_pauli_group(self, incl_identity=True):
        r"""
        Iterator onto the group :math:`\text{N}(S) / S`, where :math:`S` is
        the stabilizer group describing this code. Each member of the group
        is specified by a coset representative drawn from the respective
        elements of :math:`\text{N}(S) / S`. These representatives are
        chosen to be the logical :math:`X` and :math:`Z` operators specified
        as properties of this instance.
        
        :param bool incl_identity: If ``False``, the identity coset :math:`S`
            is excluded from this iterator.
        :yields: A representative for each element of :math:`\text{N}(S) / S`.
        """
        return p.from_generators(self.logical_xs + self.logical_zs, incl_identity=incl_identity)
        
    def normalizer_group(self, mod_s=False):
        r"""
        Returns all elements of the normalizer of the stabilizer group. If
        ``mod_s`` is ``True``, returns the set :math:`N(S)\backslash S`.
        """
        for Pbar in self.logical_pauli_group(incl_identity=not mod_s):
            for normalizer_element in self.stabilizer_group(coset_rep=Pbar):
                yield normalizer_element
        
    ## EN/DE/TRANSCODING METHODS ##
        
    def encoding_cliffords(self):
        r"""
        Returns an iterator onto all Clifford operators that encode into this
        stabilizer code, starting from an input register such that the state to
        be encoded is a state of the first :math:`k` qubits, and such that the
        rest of the qubits in the input register are initialized to
        :math:`\left|0\right\rangle`.
        
        :yields: instances ``C`` of :class:`qecc.Clifford` such that
            ``C(q.StabilizerCode.unencoded_state(k, n - k))`` equals this code.
        """
        C = c.Clifford(
            self.logical_xs + ([Unspecified] * self.n_constraints),
            self.logical_zs + self.group_generators)
        return C.constraint_completions()
        
    def star_decoder(self, for_enc=None):
        r"""
        Returns a tuple of a decoding Clifford and a :class:`qecc.PauliList`
        specifying the recovery operation to perform as a function of the result
        of a :math:`Z^{\otimes{n - k}}` measurement on the ancilla register.
        
        For syndromes corresponding to errors of weight greater than the distance,
        the relevant element of the recovery list will be set to
        :obj:`qecc.Unspecified`.
        
        :param for_enc: If not ``None``, specifies to use a given Clifford
            operator as the encoder, instead of the first element yielded by
            :meth:`encoding_cliffords`.
        """
        def error_to_pauli(error):
            if error == p.I.as_clifford():
                return "I"
            if error == p.X.as_clifford():
                return "X"
            if error == p.Y.as_clifford():
                return "Y"
            if error == p.Z.as_clifford():
                return "Z"
        
        if for_enc is None:
            encoder = self.encoding_cliffords().next()
        else:
            encoder = for_enc
        decoder = encoder.inv()
        
        errors = pc.PauliList(p.eye_p(self.nq)) + pc.PauliList(p.paulis_by_weight(self.nq, self.n_correctable))
        
        syndrome_dict = defaultdict(lambda: Unspecified)
        syndrome_meas = [p.elem_gen(self.nq, idx, 'Z') for idx in range(self.nq_logical, self.nq)]
                
        for error in errors:
            effective_gate = decoder * error.as_clifford() * encoder
            # FIXME: the following line emulates measurement until we have a real
            #        measurement simulation method.
            syndrome = tuple([effective_gate(meas).ph / 2 for meas in syndrome_meas])
            
            recovery = "".join([
                # FIXME: the following is a broken hack to get the phases on the logical qubit register.
                error_to_pauli(c.Clifford([effective_gate.xout[idx][idx]], [effective_gate.zout[idx][idx]]))
                for idx in range(self.nq_logical)
            ])
            
            # For degenerate codes, the syndromes can collide, so long as we
            # correct the same way for each.
            if syndrome in syndrome_dict and syndrome_dict[syndrome] != recovery:
                raise RuntimeError('Syndrome {} has collided.'.format(syndrome))
                
            syndrome_dict[syndrome] = recovery
        
        recovery_list = pc.PauliList(syndrome_dict[syndrome] for syndrome in it.product(range(2), repeat=self.n_constraints))
        
        return decoder, recovery_list

    def minimize_distance_from(self, other, quiet=True):
        """
        Reorders the stabilizer group generators of this code to minimize
        the Hamming distance with the group generators of another code,
        using a greedy heuristic algorithm.
        """
        
        self_gens = self.group_generators
        other_gens = other.group_generators
        
        for idx_generator in range(len(self_gens)):
            min_hdist    = self.nq + 1 # Effectively infinite.
            min_wt       = self.nq + 1
            best_gen = None
            best_gen_decomp = ()
            
            for stab_elems in p.powerset(self_gens[idx_generator:]):
                if len(stab_elems) > 0:
                    stab_elem = reduce(op.mul, stab_elems)
                    hd = stab_elem.hamming_dist(other_gens[idx_generator])
                    
                    if hd <= min_hdist and stab_elem.wt <= min_wt and (hd < min_hdist or stab_elem.wt < min_wt):
                        min_hdist = hd
                        min_wt    = stab_elem.wt
                        best_gen  = stab_elem
                        best_gen_decomp = stab_elems
                    
            assert best_gen is not None, "Powerset iteration failed."
                    
            if best_gen in self_gens:
                # Swap so that it lies at the front.
                idx = self_gens.index(best_gen)
                if not quiet and idx != idx_generator:
                    print 'Swap move: {} <-> {}'.format(idx_generator, idx)
                self_gens[idx_generator], self_gens[idx] = self_gens[idx], self_gens[idx_generator]
                
            else:
                # Set the head element to best_gen, correcting the rest
                # as needed.
                if self_gens[idx_generator] in best_gen_decomp:
                    if not quiet:
                        print 'Set move: {}  =  {}'.format(idx_generator, best_gen)
                    self_gens[idx_generator] = best_gen
                else:
                    if not quiet:
                        print 'Mul move: {} *=  {}'.format(idx_generator, best_gen)
                    self_gens[idx_generator] *= best_gen
                    
        return self

    def recovery_operator(self,bitstring):
        if isinstance(bitstring, str):
            bitstring = map(int, bitstring)

    ## BLOCK CODE METHODS ##

    def block_logical_pauli(self, P):
        r"""
        Given a Pauli operator :math:`P` acting on :math:`k`, finds a Pauli
        operator :math:`\overline{P}` on :math:`nk` qubits that corresponds
        to the logical operator acting across :math:`k` blocks of this code.
        
        Note that this method is only supported for single logical qubit codes.
        """
        
        if self.nq_logical > 1:
            raise NotImplementedError("Mapping of logical Pauli operators is currently only supported for single-qubit codes.")
        
        # TODO: test that phases are handled correctly.
        
        # FIXME: cache this dictionary.
        replace_dict = {
            'I': p.eye_p(self.nq),
            'X': self.logical_xs[0],
            'Y': (self.logical_xs[0] * self.logical_zs[0]).mul_phase(1),
            'Z': self.logical_zs[0]
        }
        
        # FIXME: using eye_p(0) is a hack.
        return reduce(op.and_, 
                (replace_dict[sq_op] for sq_op in P.op),
                p.eye_p(0))
    
    ## OPERATORS ##
    
    def __and__(self, other):
    
        if not isinstance(other, StabilizerCode):
            return NotImplemented
        
        return StabilizerCode(
            (self.group_generators & p.eye_p(other.nq)) +
            (p.eye_p(self.nq) & other.group_generators),
            
            (self.logical_xs & p.eye_p(other.nq)) +
            (p.eye_p(self.nq) & other.logical_xs),
            
            (self.logical_zs & p.eye_p(other.nq)) +
            (p.eye_p(self.nq) & other.logical_zs),
        )
        
    ## CONCATENATION ##
        
    def concatenate(self,other):
        r"""
        Returns the stabilizer for a concatenated code, given the 
        stabilizers for two codes. At this point, it only works for two
        :math:`k=1` codes.
        """
        
        if self.nq_logical > 1 or other.nq_logical > 1:
            raise NotImplementedError("Concatenation is currently only supported for single-qubit codes.")
        
        nq_self = self.nq
        nq_other = other.nq
        nq_new = nq_self * nq_other
        
        # To obtain the new generators, we must apply the stabilizer generators
        # to each block of the inner code (self), as well as the stabilizer
        # generators of the outer code (other), using the inner logical Paulis
        # for the outer stabilizer generators.
        
        # Making the stabilizer generators from the inner (L0) code is straight-
        # forward: we repeat the code other.nq times, once on each block of the
        # outer code. We use that PauliList supports tensor products.
        new_generators = sum(
            (
                p.eye_p(nq_self * k) & self.group_generators & p.eye_p(nq_self * (nq_other - k - 1))
                for k in range(nq_other)
            ),
            pc.PauliList())
                
        # Each of the stabilizer generators due to the outer (L1) code can be
        # found by computing the block-logical operator across multiple L0
        # blocks, as implemented by StabilizerCode.block_logical_pauli.
        new_generators += map(self.block_logical_pauli, other.group_generators)
            
        # In the same way, the logical operators are also found by mapping L1
        # operators onto L0 qubits.
        
        # This completes the definition of the concatenated code, and so we are
        # done.
        
        return StabilizerCode(new_generators,
            logical_xs=map(self.block_logical_pauli, other.logical_xs),
            logical_zs=map(self.block_logical_pauli, other.logical_zs)
        )

    ## COMMON CODES ##

    @staticmethod
    def ancilla_register(nq=1):
        r"""
        Creates an instance of :class:`qecc.StabilizerCode` representing an
        ancilla register of ``nq`` qubits, initialized in the state
        :math:`\left|0\right\rangle^{\otimes \text{nq}}`.
        
        :rtype: qecc.StabilizerCode
        """
        return StabilizerCode(
            p.elem_gens(nq)[1],
            [], []
        )

    @staticmethod
    def unencoded_state(nq_logical=1, nq_ancilla=0):
        """
        Creates an instance of :class:`qecc.StabilizerCode` representing an
        unencoded register of ``nq_logical`` qubits tensored with an ancilla
        register of ``nq_ancilla`` qubits.
        
        :param int nq_logical: Number of qubits to 
        :rtype: qecc.StabilizerCode
        """
        return (
            StabilizerCode([], *p.elem_gens(nq_logical)) &
            StabilizerCode.ancilla_register(nq_ancilla)
        )

    @staticmethod
    def flip_code(n_correctable, stab_kind=p.Z):
        """
        Creates an instance of :class:`qecc.StabilizerCode` representing a
        code that protects against weight-``n_correctable`` flip errors of a
        single kind.
        
        This method generalizes the bit-flip and phase-flip codes, corresponding
        to ``stab_kind=qecc.Z`` and ``stab_kind=qecc.X``, respectively.
        
        :param int n_correctable: Maximum weight of the errors that can be
            corrected by this code.
        :param qecc.Pauli stab_kind: Single-qubit Pauli operator specifying
            which kind of operators to use for the new stabilizer code.
        :rtype: qecc.StabilizerCode
        """
        nq = 2 * n_correctable + 1
        stab_kind = p.ensure_pauli(stab_kind)
        if len(stab_kind) != 1:
            raise ValueError("stab_kind must be single-qubit.")
        
        return StabilizerCode(
            [p.eye_p(j) & stab_kind & stab_kind & p.eye_p(nq-j-2) for j in range(nq-1)],
            ['X'*nq], ['Z'*nq]
        )

    @staticmethod
    def bit_flip_code(n_correctable):
        """
        Creates an instance of :class:`qecc.StabilizerCode` representing a
        code that protects against weight-``n_correctable`` bit-flip errors.
        
        :param int n_correctable: Maximum weight of the bit-flip errors that can
            be corrected by this code.
        :rtype: qecc.StabilizerCode
        """
        return StabilizerCode.flip_code(n_correctable, stab_kind=p.Z)
    @staticmethod
    def phase_flip_code(n_correctable):
        """
        Creates an instance of :class:`qecc.StabilizerCode` representing a
        code that protects against weight-``n_correctable`` phase-flip errors.
        
        :param int n_correctable: Maximum weight of the phase-flip errors that
            can be corrected by this code.
        :rtype: qecc.StabilizerCode
        """
        return StabilizerCode.flip_code(n_correctable, stab_kind=p.X)

    @staticmethod
    def perfect_5q_code():
        """
        Creates an instance of :class:`qecc.StabilizerCode` representing the
        5-qubit perfect code.
        
        :rtype: qecc.StabilizerCode
        """
        return StabilizerCode(
            [
                'XZZXI',
                'IXZZX',
                'XIXZZ',
                'ZXIXZ'
            ],
            ['XXXXX'], ['ZZZZZ']
        )

    @staticmethod
    def steane_code():
        """
        Creates an instance of :class:`qecc.StabilizerCode` representing the
        7-qubit Steane code.
        
        :rtype: qecc.StabilizerCode
        """
        return StabilizerCode(
            [
                'XXXXIII',
                'XXIIXXI',
                'XIXIXIX',
                'ZZZZIII',
                'ZZIIZZI',
                'ZIZIZIZ'                
            ],
            ['XXXXXXX'], ['ZZZZZZZ']
        )

    @staticmethod
    def shor_code():
        """
        Creates an instance of :class:`qecc.StabilizerCode` representing the
        9-qubit Shor code.
        
        :rtype: qecc.StabilizerCode
        """        
        return StabilizerCode.bit_flip_code(1).concatenate(StabilizerCode.phase_flip_code(1))        

    @staticmethod
    def css_code(C1, C2):
        """
        Not yet implemented.
        """
        raise NotImplementedError("Not yet implemented.")

    @staticmethod
    def reed_muller_code(r,t):
        """
        Not yet implemented.
        """
        raise NotImplementedError("Coming Soon: Reed-Muller Codes")
<<<<<<< HEAD

=======
        
>>>>>>> ecaf4238
    @staticmethod
    def reed_solomon_code(r,t):
        """
        Not yet implemented.
        """
        raise NotImplementedError("Coming Soon: Reed-Solomon Codes")
        
<|MERGE_RESOLUTION|>--- conflicted
+++ resolved
@@ -296,10 +296,6 @@
                     
         return self
 
-    def recovery_operator(self,bitstring):
-        if isinstance(bitstring, str):
-            bitstring = map(int, bitstring)
-
     ## BLOCK CODE METHODS ##
 
     def block_logical_pauli(self, P):
@@ -535,11 +531,7 @@
         Not yet implemented.
         """
         raise NotImplementedError("Coming Soon: Reed-Muller Codes")
-<<<<<<< HEAD
-
-=======
-        
->>>>>>> ecaf4238
+        
     @staticmethod
     def reed_solomon_code(r,t):
         """
